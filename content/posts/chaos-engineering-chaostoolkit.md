--- conflicted
+++ resolved
@@ -80,11 +80,7 @@
       grace_period: 0
 ```
 
-<<<<<<< HEAD
-As soon as Kubernetes detects that a pod is missing from the replica set, a new pod is started. This does not happen immediately, but takes a few seconds depending on the Kubernetes configuration and the application in the pod. At the beginning, our example has a replica set of size 1, so there will be a short downtime when terminating the pod. This fails the validation of the steady state and thus the complete chaos test. After increasing the replica set to two instances of the search service, the test can be successfully executed. The following recording shows the failure of the first execution, the fix by rescaling and then the successful repetition of the test.
-=======
 As soon as Kubernetes detects that a pod is missing from the replica set, a new pod is started. This does not happen immediately, but takes a few seconds depending on the Kubernetes configuration and the application in the pod. At the beginning, our example has a replica set of size 1, so there will be a short downtime when terminating the pod. This fails the validation of the Steady State and thus the complete chaos test. After increasing the replica set to two instances of the search service, the test can be successfully executed. The following recording shows the failure of the first execution, the fix by rescaling and then the successful repetition of the test.
->>>>>>> 488f657b
 
 {{< asciinema hwvzMTDPy1SxrrafyXoNeNJBN >}}
 
@@ -178,25 +174,17 @@
 
 ## Summary
 
-<<<<<<< HEAD
-The Chaos Toolkit is a stable open source tooling for Chaos Engineering. The existing driver extensions, the possibility for own extensions or to be able to execute processes directly as action or probe results in a very large flexibility for any kind of Chaos tests.
-=======
 The Chaos Toolkit is a stable open-source tooling for Choas Engineering. The existing driver extensions, the possibility for own extensions or to be able to execute processes directly as action or probe results in a very large flexibility for any kind of chaos tests.
->>>>>>> 488f657b
 
 Because a test always includes the complete experiment (Steady State & Action), Chaos Toolkit is ideal for continuous automated quality assurance.
 
 ## Workshop
 
-<<<<<<< HEAD
-If you want to learn more about using Chaos Toolkit and Chaos Mesh, join our remote workshop "Chaos Engineering on Azure AKS" on March 29, 2021. More infos and registration: [www.containerconf.de](https://www.containerconf.de/lecture_workshop.php?id=12764)
-=======
 If you want to learn more about using Chaos Toolkit and Chaos Mesh, join our remote workshop "Chaos Engineering on Azure AKS" on March 29, 2021. More details & registration: [www.containerconf.de](https://www.containerconf.de/lecture_workshop.php?id=12764)
->>>>>>> 488f657b
 
 
-{{< figure figcaption="Workshop: Chaos Engineering on Azure AKS" >}}
-  {{< img src="/images/chaos-engineering/workshop.png" alt="Workshop: Chaos Engineering on Azure AKS" >}}
+{{< figure figcaption="Workshop: Choas Engineering on Azure AKS" >}}
+  {{< img src="/images/chaos-engineering/workshop.png" alt="Workshop: Choas Engineering on Azure AKS" >}}
 {{< /figure >}}
 
 ## Image sources
